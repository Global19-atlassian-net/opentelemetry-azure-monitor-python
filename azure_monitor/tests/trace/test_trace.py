# Copyright (c) Microsoft Corporation. All rights reserved.
# Licensed under the MIT License.

<<<<<<< HEAD
=======
import json
>>>>>>> 6e9e954c
import unittest

# pylint: disable=import-error
from opentelemetry.sdk.trace import Span
from opentelemetry.trace import Link, SpanContext, SpanKind
from opentelemetry.trace.status import StatusCanonicalCode

from azure_monitor.trace import AzureMonitorSpanExporter
from azure_monitor.utils import Options


# pylint: disable=import-error
class TestAzureExporter(unittest.TestCase):
    def test_ctor(self):
<<<<<<< HEAD
        options = Options()
        instrumentation_key = options.instrumentation_key
        options.instrumentation_key = None
        self.assertRaises(ValueError, lambda: AzureMonitorSpanExporter(options=options))
        options.instrumentation_key = instrumentation_key

    def test_span_to_envelope(self):
        from opentelemetry.trace import Link, SpanContext, SpanKind
        from opentelemetry.trace.status import StatusCanonicalCode
        from opentelemetry.sdk.trace import Span

        options = Options(instrumentation_key="12345678-1234-5678-abcd-12345678abcd")
        exporter = AzureMonitorSpanExporter(options)
=======
        # pylint: disable=W0212
        instrumentation_key = Options._default.instrumentation_key
        Options._default.instrumentation_key = None
        with self.assertRaises(ValueError):
            AzureMonitorSpanExporter()
        Options._default.instrumentation_key = instrumentation_key

    def test_span_to_envelope(self):
        # pylint: disable=R0915
        exporter = AzureMonitorSpanExporter(
            instrumentation_key="12345678-1234-5678-abcd-12345678abcd"
        )
>>>>>>> 6e9e954c

        parent_span = Span(
            name="test",
            context=SpanContext(
                trace_id=36873507687745823477771305566750195431,
                span_id=12030755672171557338,
            ),
        )

        start_time = 1575494316027612800
        end_time = start_time + 1001000000

        # SpanKind.CLIENT HTTP
        span = Span(
            name="test",
            context=SpanContext(
                trace_id=36873507687745823477771305566750195431,
                span_id=12030755672171557337,
            ),
            parent=parent_span,
            sampler=None,
            trace_config=None,
            resource=None,
            attributes={
                "component": "http",
                "http.method": "GET",
                "http.url": "https://www.wikipedia.org/wiki/Rabbit",
                "http.status_code": 200,
            },
            events=None,
<<<<<<< HEAD
            links=[],
=======
            links=None,
>>>>>>> 6e9e954c
            kind=SpanKind.CLIENT,
        )
        span.status = StatusCanonicalCode.OK
        span.start_time = start_time
        span.end_time = end_time
        envelope = exporter.span_to_envelope(span)
<<<<<<< HEAD
        self.assertEqual(envelope.ikey, "12345678-1234-5678-abcd-12345678abcd")
        self.assertEqual(
            envelope.name, "Microsoft.ApplicationInsights.RemoteDependency"
        )
        self.assertEqual(envelope.tags["ai.operation.parentId"], "a6f5d48acb4d31da")
        self.assertEqual(
            envelope.tags["ai.operation.id"], "1bbd944a73a05d89eab5d3740a213ee7"
        )
        self.assertEqual(envelope.time, "2019-12-04T21:18:36.027613Z")
        self.assertEqual(envelope.data.base_data.name, "GET//wiki/Rabbit")
        self.assertEqual(
            envelope.data.base_data.data, "https://www.wikipedia.org/wiki/Rabbit"
        )
        self.assertEqual(envelope.data.base_data.target, "www.wikipedia.org")
        self.assertEqual(envelope.data.base_data.id, "a6f5d48acb4d31d9")
        self.assertEqual(envelope.data.base_data.result_code, "200")
        self.assertEqual(envelope.data.base_data.duration, "0.00:00:01.001")
        self.assertEqual(envelope.data.base_data.type, "HTTP")
        self.assertEqual(envelope.data.base_type, "RemoteDependencyData")
=======
        self.assertEqual(envelope.iKey, "12345678-1234-5678-abcd-12345678abcd")
        self.assertEqual(
            envelope.name, "Microsoft.ApplicationInsights.RemoteDependency"
        )
        self.assertEqual(
            envelope.tags["ai.operation.parentId"], "a6f5d48acb4d31da"
        )
        self.assertEqual(
            envelope.tags["ai.operation.id"],
            "1bbd944a73a05d89eab5d3740a213ee7",
        )
        self.assertEqual(envelope.time, "2019-12-04T21:18:36.027613Z")
        self.assertEqual(envelope.data.baseData.name, "GET//wiki/Rabbit")
        self.assertEqual(
            envelope.data.baseData.data,
            "https://www.wikipedia.org/wiki/Rabbit",
        )
        self.assertEqual(envelope.data.baseData.target, "www.wikipedia.org")
        self.assertEqual(envelope.data.baseData.id, "a6f5d48acb4d31d9")
        self.assertEqual(envelope.data.baseData.resultCode, "200")
        self.assertEqual(envelope.data.baseData.duration, "0.00:00:01.001")
        self.assertEqual(envelope.data.baseData.type, "HTTP")
        self.assertEqual(envelope.data.baseType, "RemoteDependencyData")
>>>>>>> 6e9e954c

        # SpanKind.CLIENT unknown type
        span = Span(
            name="test",
            context=SpanContext(
                trace_id=36873507687745823477771305566750195431,
                span_id=12030755672171557337,
            ),
            parent=parent_span,
            sampler=None,
            trace_config=None,
            resource=None,
            attributes={},
            events=None,
<<<<<<< HEAD
            links=[],
=======
            links=None,
>>>>>>> 6e9e954c
            kind=SpanKind.CLIENT,
        )
        span.status = StatusCanonicalCode.OK
        span.start_time = start_time
        span.end_time = end_time
        envelope = exporter.span_to_envelope(span)
<<<<<<< HEAD
        self.assertEqual(envelope.ikey, "12345678-1234-5678-abcd-12345678abcd")
        self.assertEqual(
            envelope.name, "Microsoft.ApplicationInsights.RemoteDependency"
        )
        self.assertEqual(envelope.tags["ai.operation.parentId"], "a6f5d48acb4d31da")
        self.assertEqual(
            envelope.tags["ai.operation.id"], "1bbd944a73a05d89eab5d3740a213ee7"
        )
        self.assertEqual(envelope.time, "2019-12-04T21:18:36.027613Z")
        self.assertEqual(envelope.data.base_data.name, "test")
        self.assertEqual(envelope.data.base_data.id, "a6f5d48acb4d31d9")
        self.assertEqual(envelope.data.base_data.duration, "0.00:00:01.001")
        self.assertEqual(envelope.data.base_data.type, None)
        self.assertEqual(envelope.data.base_type, "RemoteDependencyData")
=======
        self.assertEqual(envelope.iKey, "12345678-1234-5678-abcd-12345678abcd")
        self.assertEqual(
            envelope.name, "Microsoft.ApplicationInsights.RemoteDependency"
        )
        self.assertEqual(
            envelope.tags["ai.operation.parentId"], "a6f5d48acb4d31da"
        )
        self.assertEqual(
            envelope.tags["ai.operation.id"],
            "1bbd944a73a05d89eab5d3740a213ee7",
        )
        self.assertEqual(envelope.time, "2019-12-04T21:18:36.027613Z")
        self.assertEqual(envelope.data.baseData.name, "test")
        self.assertEqual(envelope.data.baseData.id, "a6f5d48acb4d31d9")
        self.assertEqual(envelope.data.baseData.duration, "0.00:00:01.001")
        self.assertEqual(envelope.data.baseData.type, None)
        self.assertEqual(envelope.data.baseType, "RemoteDependencyData")
>>>>>>> 6e9e954c

        # SpanKind.CLIENT missing method
        span = Span(
            name="test",
            context=SpanContext(
                trace_id=36873507687745823477771305566750195431,
                span_id=12030755672171557337,
            ),
            parent=parent_span,
            sampler=None,
            trace_config=None,
            resource=None,
            attributes={
                "component": "http",
                "http.url": "https://www.wikipedia.org/wiki/Rabbit",
                "http.status_code": 200,
            },
            events=None,
<<<<<<< HEAD
            links=[],
=======
            links=None,
>>>>>>> 6e9e954c
            kind=SpanKind.CLIENT,
        )
        span.status = StatusCanonicalCode.OK
        span.start_time = start_time
        span.end_time = end_time
        envelope = exporter.span_to_envelope(span)
<<<<<<< HEAD
        self.assertEqual(envelope.ikey, "12345678-1234-5678-abcd-12345678abcd")
        self.assertEqual(
            envelope.name, "Microsoft.ApplicationInsights.RemoteDependency"
        )
        self.assertEqual(envelope.tags["ai.operation.parentId"], "a6f5d48acb4d31da")
        self.assertEqual(
            envelope.tags["ai.operation.id"], "1bbd944a73a05d89eab5d3740a213ee7"
        )
        self.assertEqual(envelope.time, "2019-12-04T21:18:36.027613Z")
        self.assertEqual(envelope.data.base_data.name, "test")
        self.assertEqual(
            envelope.data.base_data.data, "https://www.wikipedia.org/wiki/Rabbit"
        )
        self.assertEqual(envelope.data.base_data.target, "www.wikipedia.org")
        self.assertEqual(envelope.data.base_data.id, "a6f5d48acb4d31d9")
        self.assertEqual(envelope.data.base_data.result_code, "200")
        self.assertEqual(envelope.data.base_data.duration, "0.00:00:01.001")
        self.assertEqual(envelope.data.base_data.type, "HTTP")
        self.assertEqual(envelope.data.base_type, "RemoteDependencyData")
=======
        self.assertEqual(envelope.iKey, "12345678-1234-5678-abcd-12345678abcd")
        self.assertEqual(
            envelope.name, "Microsoft.ApplicationInsights.RemoteDependency"
        )
        self.assertEqual(
            envelope.tags["ai.operation.parentId"], "a6f5d48acb4d31da"
        )
        self.assertEqual(
            envelope.tags["ai.operation.id"],
            "1bbd944a73a05d89eab5d3740a213ee7",
        )
        self.assertEqual(envelope.time, "2019-12-04T21:18:36.027613Z")
        self.assertEqual(envelope.data.baseData.name, "test")
        self.assertEqual(
            envelope.data.baseData.data,
            "https://www.wikipedia.org/wiki/Rabbit",
        )
        self.assertEqual(envelope.data.baseData.target, "www.wikipedia.org")
        self.assertEqual(envelope.data.baseData.id, "a6f5d48acb4d31d9")
        self.assertEqual(envelope.data.baseData.resultCode, "200")
        self.assertEqual(envelope.data.baseData.duration, "0.00:00:01.001")
        self.assertEqual(envelope.data.baseData.type, "HTTP")
        self.assertEqual(envelope.data.baseType, "RemoteDependencyData")
>>>>>>> 6e9e954c

        # SpanKind.SERVER HTTP - 200 request
        span = Span(
            name="test",
            context=SpanContext(
                trace_id=36873507687745823477771305566750195431,
                span_id=12030755672171557337,
            ),
            parent=parent_span,
            sampler=None,
            trace_config=None,
            resource=None,
            attributes={
                "component": "http",
                "http.method": "GET",
                "http.path": "/wiki/Rabbit",
                "http.route": "/wiki/Rabbit",
                "http.url": "https://www.wikipedia.org/wiki/Rabbit",
                "http.status_code": 200,
            },
            events=None,
<<<<<<< HEAD
            links=[],
=======
            links=None,
>>>>>>> 6e9e954c
            kind=SpanKind.SERVER,
        )
        span.status = StatusCanonicalCode.OK
        span.start_time = start_time
        span.end_time = end_time
        envelope = exporter.span_to_envelope(span)
<<<<<<< HEAD
        self.assertEqual(envelope.ikey, "12345678-1234-5678-abcd-12345678abcd")
        self.assertEqual(envelope.name, "Microsoft.ApplicationInsights.Request")
        self.assertEqual(envelope.tags["ai.operation.parentId"], "a6f5d48acb4d31da")
        self.assertEqual(
            envelope.tags["ai.operation.id"], "1bbd944a73a05d89eab5d3740a213ee7"
        )
        self.assertEqual(envelope.tags["ai.operation.name"], "GET /wiki/Rabbit")
        self.assertEqual(envelope.time, "2019-12-04T21:18:36.027613Z")
        self.assertEqual(envelope.data.base_data.id, "a6f5d48acb4d31d9")
        self.assertEqual(envelope.data.base_data.duration, "0.00:00:01.001")
        self.assertEqual(envelope.data.base_data.response_code, "200")
        self.assertEqual(envelope.data.base_data.name, "GET /wiki/Rabbit")
        self.assertEqual(envelope.data.base_data.success, True)
        self.assertEqual(
            envelope.data.base_data.url, "https://www.wikipedia.org/wiki/Rabbit"
        )
        self.assertEqual(envelope.data.base_type, "RequestData")
=======
        self.assertEqual(envelope.iKey, "12345678-1234-5678-abcd-12345678abcd")
        self.assertEqual(
            envelope.name, "Microsoft.ApplicationInsights.Request"
        )
        self.assertEqual(
            envelope.tags["ai.operation.parentId"], "a6f5d48acb4d31da"
        )
        self.assertEqual(
            envelope.tags["ai.operation.id"],
            "1bbd944a73a05d89eab5d3740a213ee7",
        )
        self.assertEqual(
            envelope.tags["ai.operation.name"], "GET /wiki/Rabbit"
        )
        self.assertEqual(envelope.time, "2019-12-04T21:18:36.027613Z")
        self.assertEqual(envelope.data.baseData.id, "a6f5d48acb4d31d9")
        self.assertEqual(envelope.data.baseData.duration, "0.00:00:01.001")
        self.assertEqual(envelope.data.baseData.responseCode, "200")
        self.assertEqual(envelope.data.baseData.name, "GET /wiki/Rabbit")
        self.assertEqual(envelope.data.baseData.success, True)
        self.assertEqual(
            envelope.data.baseData.url, "https://www.wikipedia.org/wiki/Rabbit"
        )
        self.assertEqual(envelope.data.baseType, "RequestData")
>>>>>>> 6e9e954c

        # SpanKind.SERVER HTTP - Failed request
        span = Span(
            name="test",
            context=SpanContext(
                trace_id=36873507687745823477771305566750195431,
                span_id=12030755672171557337,
            ),
            parent=parent_span,
            sampler=None,
            trace_config=None,
            resource=None,
            attributes={
                "component": "http",
                "http.method": "GET",
                "http.path": "/wiki/Rabbit",
                "http.route": "/wiki/Rabbit",
                "http.url": "https://www.wikipedia.org/wiki/Rabbit",
                "http.status_code": 400,
            },
            events=None,
<<<<<<< HEAD
            links=[],
=======
            links=None,
>>>>>>> 6e9e954c
            kind=SpanKind.SERVER,
        )
        span.status = StatusCanonicalCode.OK
        span.start_time = start_time
        span.end_time = end_time
        envelope = exporter.span_to_envelope(span)
<<<<<<< HEAD
        self.assertEqual(envelope.ikey, "12345678-1234-5678-abcd-12345678abcd")
        self.assertEqual(envelope.name, "Microsoft.ApplicationInsights.Request")
        self.assertEqual(envelope.tags["ai.operation.parentId"], "a6f5d48acb4d31da")
        self.assertEqual(
            envelope.tags["ai.operation.id"], "1bbd944a73a05d89eab5d3740a213ee7"
        )
        self.assertEqual(envelope.tags["ai.operation.name"], "GET /wiki/Rabbit")
        self.assertEqual(envelope.time, "2019-12-04T21:18:36.027613Z")
        self.assertEqual(envelope.data.base_data.id, "a6f5d48acb4d31d9")
        self.assertEqual(envelope.data.base_data.duration, "0.00:00:01.001")
        self.assertEqual(envelope.data.base_data.response_code, "400")
        self.assertEqual(envelope.data.base_data.name, "GET /wiki/Rabbit")
        self.assertEqual(envelope.data.base_data.success, False)
        self.assertEqual(
            envelope.data.base_data.url, "https://www.wikipedia.org/wiki/Rabbit"
        )
        self.assertEqual(envelope.data.base_type, "RequestData")
=======
        self.assertEqual(envelope.iKey, "12345678-1234-5678-abcd-12345678abcd")
        self.assertEqual(
            envelope.name, "Microsoft.ApplicationInsights.Request"
        )
        self.assertEqual(
            envelope.tags["ai.operation.parentId"], "a6f5d48acb4d31da"
        )
        self.assertEqual(
            envelope.tags["ai.operation.id"],
            "1bbd944a73a05d89eab5d3740a213ee7",
        )
        self.assertEqual(
            envelope.tags["ai.operation.name"], "GET /wiki/Rabbit"
        )
        self.assertEqual(envelope.time, "2019-12-04T21:18:36.027613Z")
        self.assertEqual(envelope.data.baseData.id, "a6f5d48acb4d31d9")
        self.assertEqual(envelope.data.baseData.duration, "0.00:00:01.001")
        self.assertEqual(envelope.data.baseData.responseCode, "400")
        self.assertEqual(envelope.data.baseData.name, "GET /wiki/Rabbit")
        self.assertEqual(envelope.data.baseData.success, False)
        self.assertEqual(
            envelope.data.baseData.url, "https://www.wikipedia.org/wiki/Rabbit"
        )
        self.assertEqual(envelope.data.baseType, "RequestData")
>>>>>>> 6e9e954c

        # SpanKind.SERVER unknown type
        span = Span(
            name="test",
            context=SpanContext(
                trace_id=36873507687745823477771305566750195431,
                span_id=12030755672171557337,
            ),
            parent=parent_span,
            sampler=None,
            trace_config=None,
            resource=None,
            attributes={
                "component": "http",
                "http.method": "GET",
                "http.path": "/wiki/Rabbit",
                "http.route": "/wiki/Rabbit",
                "http.url": "https://www.wikipedia.org/wiki/Rabbit",
                "http.status_code": 400,
            },
            events=None,
<<<<<<< HEAD
            links=[],
=======
            links=None,
>>>>>>> 6e9e954c
            kind=SpanKind.SERVER,
        )
        span.status = StatusCanonicalCode.OK
        span.start_time = start_time
        span.end_time = end_time
        envelope = exporter.span_to_envelope(span)
<<<<<<< HEAD
        self.assertEqual(envelope.ikey, "12345678-1234-5678-abcd-12345678abcd")
        self.assertEqual(envelope.name, "Microsoft.ApplicationInsights.Request")
        self.assertEqual(envelope.tags["ai.operation.parentId"], "a6f5d48acb4d31da")
        self.assertEqual(
            envelope.tags["ai.operation.id"], "1bbd944a73a05d89eab5d3740a213ee7"
        )
        self.assertEqual(envelope.time, "2019-12-04T21:18:36.027613Z")
        self.assertEqual(envelope.data.base_data.id, "a6f5d48acb4d31d9")
        self.assertEqual(envelope.data.base_data.duration, "0.00:00:01.001")
        self.assertEqual(envelope.data.base_type, "RequestData")
=======
        self.assertEqual(envelope.iKey, "12345678-1234-5678-abcd-12345678abcd")
        self.assertEqual(
            envelope.name, "Microsoft.ApplicationInsights.Request"
        )
        self.assertEqual(
            envelope.tags["ai.operation.parentId"], "a6f5d48acb4d31da"
        )
        self.assertEqual(
            envelope.tags["ai.operation.id"],
            "1bbd944a73a05d89eab5d3740a213ee7",
        )
        self.assertEqual(envelope.time, "2019-12-04T21:18:36.027613Z")
        self.assertEqual(envelope.data.baseData.id, "a6f5d48acb4d31d9")
        self.assertEqual(envelope.data.baseData.duration, "0.00:00:01.001")
        self.assertEqual(envelope.data.baseType, "RequestData")
>>>>>>> 6e9e954c

        # SpanKind.INTERNAL
        span = Span(
            name="test",
            context=SpanContext(
                trace_id=36873507687745823477771305566750195431,
                span_id=12030755672171557337,
            ),
            parent=None,
            sampler=None,
            trace_config=None,
            resource=None,
            attributes={"key1": "value1"},
            events=None,
<<<<<<< HEAD
            links=[],
=======
            links=None,
>>>>>>> 6e9e954c
            kind=SpanKind.INTERNAL,
        )
        span.status = StatusCanonicalCode.OK
        span.start_time = start_time
        span.end_time = end_time
        envelope = exporter.span_to_envelope(span)
<<<<<<< HEAD
        self.assertEqual(envelope.ikey, "12345678-1234-5678-abcd-12345678abcd")
        self.assertEqual(
            envelope.name, "Microsoft.ApplicationInsights.RemoteDependency"
        )
        self.assertRaises(KeyError, lambda: envelope.tags["ai.operation.parentId"])
        self.assertEqual(
            envelope.tags["ai.operation.id"], "1bbd944a73a05d89eab5d3740a213ee7"
        )
        self.assertEqual(envelope.time, "2019-12-04T21:18:36.027613Z")
        self.assertEqual(envelope.data.base_data.name, "test")
        self.assertEqual(envelope.data.base_data.duration, "0.00:00:01.001")
        self.assertEqual(envelope.data.base_data.id, "a6f5d48acb4d31d9")
        self.assertEqual(envelope.data.base_data.type, "InProc")
        self.assertEqual(envelope.data.base_type, "RemoteDependencyData")
=======
        self.assertEqual(envelope.iKey, "12345678-1234-5678-abcd-12345678abcd")
        self.assertEqual(
            envelope.name, "Microsoft.ApplicationInsights.RemoteDependency"
        )
        self.assertRaises(
            KeyError, lambda: envelope.tags["ai.operation.parentId"]
        )
        self.assertEqual(
            envelope.tags["ai.operation.id"],
            "1bbd944a73a05d89eab5d3740a213ee7",
        )
        self.assertEqual(envelope.time, "2019-12-04T21:18:36.027613Z")
        self.assertEqual(envelope.data.baseData.name, "test")
        self.assertEqual(envelope.data.baseData.duration, "0.00:00:01.001")
        self.assertEqual(envelope.data.baseData.id, "a6f5d48acb4d31d9")
        self.assertEqual(envelope.data.baseData.type, "InProc")
        self.assertEqual(envelope.data.baseData.success, True)
        self.assertEqual(envelope.data.baseType, "RemoteDependencyData")
>>>>>>> 6e9e954c

        # Attributes
        span = Span(
            name="test",
            context=SpanContext(
                trace_id=36873507687745823477771305566750195431,
                span_id=12030755672171557337,
            ),
            parent=parent_span,
            sampler=None,
            trace_config=None,
            resource=None,
            attributes={
                "component": "http",
                "http.method": "GET",
                "http.url": "https://www.wikipedia.org/wiki/Rabbit",
                "http.status_code": 200,
                "test": "asd",
            },
            events=None,
<<<<<<< HEAD
            links=[],
=======
            links=None,
>>>>>>> 6e9e954c
            kind=SpanKind.CLIENT,
        )
        span.status = StatusCanonicalCode.OK
        span.start_time = start_time
        span.end_time = end_time
        envelope = exporter.span_to_envelope(span)
<<<<<<< HEAD
        self.assertEqual(len(envelope.data.base_data.properties), 2)
        self.assertEqual(envelope.data.base_data.properties["component"], "http")
        self.assertEqual(envelope.data.base_data.properties["test"], "asd")
=======
        self.assertEqual(len(envelope.data.baseData.properties), 2)
        self.assertEqual(
            envelope.data.baseData.properties["component"], "http"
        )
        self.assertEqual(envelope.data.baseData.properties["test"], "asd")
>>>>>>> 6e9e954c

        # Links
        links = []
        links.append(
            Link(
                context=SpanContext(
                    trace_id=36873507687745823477771305566750195432,
                    span_id=12030755672171557338,
                )
            )
        )
        span = Span(
            name="test",
            context=SpanContext(
                trace_id=36873507687745823477771305566750195431,
                span_id=12030755672171557337,
            ),
            parent=parent_span,
            sampler=None,
            trace_config=None,
            resource=None,
            attributes={
                "component": "http",
                "http.method": "GET",
                "http.url": "https://www.wikipedia.org/wiki/Rabbit",
                "http.status_code": 200,
            },
            events=None,
            links=links,
            kind=SpanKind.CLIENT,
        )
        span.status = StatusCanonicalCode.OK
        span.start_time = start_time
        span.end_time = end_time
        envelope = exporter.span_to_envelope(span)
<<<<<<< HEAD
        self.assertEqual(len(envelope.data.base_data.properties), 2)
        links_json = (
            '[{"operation_Id": '
            + '"1bbd944a73a05d89eab5d3740a213ee8", "id": "a6f5d48acb4d31da"}]'
        )
        self.assertEqual(envelope.data.base_data.properties["_MS.links"], links_json)
=======
        self.assertEqual(len(envelope.data.baseData.properties), 2)
        json_dict = json.loads(envelope.data.baseData.properties["_MS.links"])[
            0
        ]
        self.assertEqual(json_dict["id"], "a6f5d48acb4d31da")
>>>>>>> 6e9e954c

        # Status
        span = Span(
            name="test",
            context=SpanContext(
                trace_id=36873507687745823477771305566750195431,
                span_id=12030755672171557337,
            ),
            parent=parent_span,
            sampler=None,
            trace_config=None,
            resource=None,
            attributes={
                "component": "http",
                "http.method": "GET",
                "http.url": "https://www.wikipedia.org/wiki/Rabbit",
                "http.status_code": 500,
            },
            events=None,
<<<<<<< HEAD
            links=[],
=======
            links=None,
>>>>>>> 6e9e954c
            kind=SpanKind.SERVER,
        )
        span.status = StatusCanonicalCode.OK
        span.start_time = start_time
        span.end_time = end_time
        envelope = exporter.span_to_envelope(span)
<<<<<<< HEAD
        self.assertEqual(envelope.data.base_data.response_code, "500")
        self.assertFalse(envelope.data.base_data.success)
=======
        self.assertEqual(envelope.data.baseData.responseCode, "500")
        self.assertFalse(envelope.data.baseData.success)
>>>>>>> 6e9e954c

        span = Span(
            name="test",
            context=SpanContext(
                trace_id=36873507687745823477771305566750195431,
                span_id=12030755672171557337,
            ),
            parent=parent_span,
            sampler=None,
            trace_config=None,
            resource=None,
            attributes={
                "component": "http",
                "http.method": "GET",
                "http.url": "https://www.wikipedia.org/wiki/Rabbit",
                "http.status_code": 500,
            },
            events=None,
<<<<<<< HEAD
            links=[],
=======
            links=None,
>>>>>>> 6e9e954c
            kind=SpanKind.CLIENT,
        )
        span.status = StatusCanonicalCode.OK
        span.start_time = start_time
        span.end_time = end_time
        envelope = exporter.span_to_envelope(span)
<<<<<<< HEAD
        self.assertEqual(envelope.data.base_data.result_code, "500")
        self.assertFalse(envelope.data.base_data.success)
=======
        self.assertEqual(envelope.data.baseData.resultCode, "500")
        self.assertFalse(envelope.data.baseData.success)
>>>>>>> 6e9e954c

        span = Span(
            name="test",
            context=SpanContext(
                trace_id=36873507687745823477771305566750195431,
                span_id=12030755672171557337,
            ),
            parent=parent_span,
            sampler=None,
            trace_config=None,
            resource=None,
            attributes={
                "component": "http",
                "http.method": "GET",
                "http.url": "https://www.wikipedia.org/wiki/Rabbit",
            },
            events=None,
<<<<<<< HEAD
            links=[],
=======
            links=None,
>>>>>>> 6e9e954c
            kind=SpanKind.SERVER,
        )
        span.status = StatusCanonicalCode.OK
        span.start_time = start_time
        span.end_time = end_time
        span.status = StatusCanonicalCode.OK
        envelope = exporter.span_to_envelope(span)
<<<<<<< HEAD
        self.assertEqual(envelope.data.base_data.response_code, "0")
        self.assertTrue(envelope.data.base_data.success)
=======
        self.assertEqual(envelope.data.baseData.responseCode, "0")
        self.assertTrue(envelope.data.baseData.success)
>>>>>>> 6e9e954c

        span = Span(
            name="test",
            context=SpanContext(
                trace_id=36873507687745823477771305566750195431,
                span_id=12030755672171557337,
            ),
            parent=parent_span,
            sampler=None,
            trace_config=None,
            resource=None,
            attributes={
                "component": "http",
                "http.method": "GET",
                "http.url": "https://www.wikipedia.org/wiki/Rabbit",
            },
            events=None,
<<<<<<< HEAD
            links=[],
=======
            links=None,
>>>>>>> 6e9e954c
            kind=SpanKind.CLIENT,
        )
        span.status = StatusCanonicalCode.OK
        span.start_time = start_time
        span.end_time = end_time
        span.status = StatusCanonicalCode.OK
        envelope = exporter.span_to_envelope(span)
<<<<<<< HEAD
        self.assertEqual(envelope.data.base_data.result_code, "0")
        self.assertTrue(envelope.data.base_data.success)
=======
        self.assertEqual(envelope.data.baseData.resultCode, "0")
        self.assertTrue(envelope.data.baseData.success)
>>>>>>> 6e9e954c

        span = Span(
            name="test",
            context=SpanContext(
                trace_id=36873507687745823477771305566750195431,
                span_id=12030755672171557337,
            ),
            parent=parent_span,
            sampler=None,
            trace_config=None,
            resource=None,
            attributes={
                "component": "http",
                "http.method": "GET",
                "http.url": "https://www.wikipedia.org/wiki/Rabbit",
            },
            events=None,
<<<<<<< HEAD
            links=[],
=======
            links=None,
>>>>>>> 6e9e954c
            kind=SpanKind.SERVER,
        )
        span.start_time = start_time
        span.end_time = end_time
        span.status = StatusCanonicalCode.UNKNOWN
        envelope = exporter.span_to_envelope(span)
<<<<<<< HEAD
        self.assertEqual(envelope.data.base_data.response_code, "2")
        self.assertFalse(envelope.data.base_data.success)
=======
        self.assertEqual(envelope.data.baseData.responseCode, "2")
        self.assertFalse(envelope.data.baseData.success)
>>>>>>> 6e9e954c

        span = Span(
            name="test",
            context=SpanContext(
                trace_id=36873507687745823477771305566750195431,
                span_id=12030755672171557337,
            ),
            parent=parent_span,
            sampler=None,
            trace_config=None,
            resource=None,
            attributes={
                "component": "http",
                "http.method": "GET",
                "http.url": "https://www.wikipedia.org/wiki/Rabbit",
            },
            events=None,
<<<<<<< HEAD
            links=[],
=======
            links=None,
>>>>>>> 6e9e954c
            kind=SpanKind.CLIENT,
        )
        span.start_time = start_time
        span.end_time = end_time
        span.status = StatusCanonicalCode.UNKNOWN
        envelope = exporter.span_to_envelope(span)
<<<<<<< HEAD
        self.assertEqual(envelope.data.base_data.result_code, "2")
        self.assertFalse(envelope.data.base_data.success)
=======
        self.assertEqual(envelope.data.baseData.resultCode, "2")
        self.assertFalse(envelope.data.baseData.success)

        # Server route attribute
        span = Span(
            name="test",
            context=SpanContext(
                trace_id=36873507687745823477771305566750195431,
                span_id=12030755672171557337,
            ),
            parent=parent_span,
            sampler=None,
            trace_config=None,
            resource=None,
            attributes={
                "component": "HTTP",
                "http.method": "GET",
                "http.route": "/wiki/Rabbit",
                "http.path": "/wiki/Rabbitz",
                "http.url": "https://www.wikipedia.org/wiki/Rabbit",
                "http.status_code": 400,
            },
            events=None,
            links=None,
            kind=SpanKind.SERVER,
        )
        span.start_time = start_time
        span.end_time = end_time
        span.status = StatusCanonicalCode.OK
        envelope = exporter.span_to_envelope(span)
        self.assertEqual(
            envelope.data.baseData.properties["request.name"],
            "GET /wiki/Rabbit",
        )
        self.assertEqual(
            envelope.data.baseData.properties["request.url"],
            "https://www.wikipedia.org/wiki/Rabbit",
        )

        # Server method attribute missing
        span = Span(
            name="test",
            context=SpanContext(
                trace_id=36873507687745823477771305566750195431,
                span_id=12030755672171557337,
            ),
            parent=parent_span,
            sampler=None,
            trace_config=None,
            resource=None,
            attributes={
                "component": "HTTP",
                "http.path": "/wiki/Rabbitz",
                "http.url": "https://www.wikipedia.org/wiki/Rabbit",
                "http.status_code": 400,
            },
            events=None,
            links=None,
            kind=SpanKind.SERVER,
        )
        span.start_time = start_time
        span.end_time = end_time
        span.status = StatusCanonicalCode.OK
        envelope = exporter.span_to_envelope(span)
        self.assertIsNone(envelope.data.baseData.name)

        # Server route attribute missing
        span = Span(
            name="test",
            context=SpanContext(
                trace_id=36873507687745823477771305566750195431,
                span_id=12030755672171557337,
            ),
            parent=parent_span,
            sampler=None,
            trace_config=None,
            resource=None,
            attributes={
                "component": "HTTP",
                "http.method": "GET",
                "http.path": "/wiki/Rabbitz",
                "http.url": "https://www.wikipedia.org/wiki/Rabbit",
                "http.status_code": 400,
            },
            events=None,
            links=None,
            kind=SpanKind.SERVER,
        )
        span.start_time = start_time
        span.end_time = end_time
        span.status = StatusCanonicalCode.OK
        envelope = exporter.span_to_envelope(span)
        self.assertEqual(envelope.data.baseData.name, "GET")
        self.assertEqual(
            envelope.data.baseData.properties["request.name"],
            "GET /wiki/Rabbitz",
        )
        self.assertEqual(
            envelope.data.baseData.properties["request.url"],
            "https://www.wikipedia.org/wiki/Rabbit",
        )

        # Server route and path attribute missing
        span = Span(
            name="test",
            context=SpanContext(
                trace_id=36873507687745823477771305566750195431,
                span_id=12030755672171557337,
            ),
            parent=parent_span,
            sampler=None,
            trace_config=None,
            resource=None,
            attributes={
                "component": "HTTP",
                "http.method": "GET",
                "http.url": "https://www.wikipedia.org/wiki/Rabbit",
                "http.status_code": 400,
            },
            events=None,
            links=None,
            kind=SpanKind.SERVER,
        )
        span.start_time = start_time
        span.end_time = end_time
        span.status = StatusCanonicalCode.OK
        envelope = exporter.span_to_envelope(span)
        self.assertIsNone(
            envelope.data.baseData.properties.get("request.name")
        )
        self.assertEqual(
            envelope.data.baseData.properties["request.url"],
            "https://www.wikipedia.org/wiki/Rabbit",
        )

        # Server http.url missing
        span = Span(
            name="test",
            context=SpanContext(
                trace_id=36873507687745823477771305566750195431,
                span_id=12030755672171557337,
            ),
            parent=parent_span,
            sampler=None,
            trace_config=None,
            resource=None,
            attributes={
                "component": "HTTP",
                "http.method": "GET",
                "http.route": "/wiki/Rabbit",
                "http.path": "/wiki/Rabbitz",
                "http.status_code": 400,
            },
            events=None,
            links=None,
            kind=SpanKind.SERVER,
        )
        span.start_time = start_time
        span.end_time = end_time
        span.status = StatusCanonicalCode.OK
        envelope = exporter.span_to_envelope(span)
        self.assertIsNone(envelope.data.baseData.url)
        self.assertIsNone(envelope.data.baseData.properties.get("request.url"))
>>>>>>> 6e9e954c
<|MERGE_RESOLUTION|>--- conflicted
+++ resolved
@@ -1,10 +1,8 @@
 # Copyright (c) Microsoft Corporation. All rights reserved.
 # Licensed under the MIT License.
 
-<<<<<<< HEAD
-=======
+
 import json
->>>>>>> 6e9e954c
 import unittest
 
 # pylint: disable=import-error
@@ -19,7 +17,6 @@
 # pylint: disable=import-error
 class TestAzureExporter(unittest.TestCase):
     def test_ctor(self):
-<<<<<<< HEAD
         options = Options()
         instrumentation_key = options.instrumentation_key
         options.instrumentation_key = None
@@ -33,20 +30,6 @@
 
         options = Options(instrumentation_key="12345678-1234-5678-abcd-12345678abcd")
         exporter = AzureMonitorSpanExporter(options)
-=======
-        # pylint: disable=W0212
-        instrumentation_key = Options._default.instrumentation_key
-        Options._default.instrumentation_key = None
-        with self.assertRaises(ValueError):
-            AzureMonitorSpanExporter()
-        Options._default.instrumentation_key = instrumentation_key
-
-    def test_span_to_envelope(self):
-        # pylint: disable=R0915
-        exporter = AzureMonitorSpanExporter(
-            instrumentation_key="12345678-1234-5678-abcd-12345678abcd"
-        )
->>>>>>> 6e9e954c
 
         parent_span = Span(
             name="test",
@@ -77,18 +60,13 @@
                 "http.status_code": 200,
             },
             events=None,
-<<<<<<< HEAD
-            links=[],
-=======
-            links=None,
->>>>>>> 6e9e954c
+            links=[],
             kind=SpanKind.CLIENT,
         )
         span.status = StatusCanonicalCode.OK
         span.start_time = start_time
         span.end_time = end_time
         envelope = exporter.span_to_envelope(span)
-<<<<<<< HEAD
         self.assertEqual(envelope.ikey, "12345678-1234-5678-abcd-12345678abcd")
         self.assertEqual(
             envelope.name, "Microsoft.ApplicationInsights.RemoteDependency"
@@ -108,31 +86,6 @@
         self.assertEqual(envelope.data.base_data.duration, "0.00:00:01.001")
         self.assertEqual(envelope.data.base_data.type, "HTTP")
         self.assertEqual(envelope.data.base_type, "RemoteDependencyData")
-=======
-        self.assertEqual(envelope.iKey, "12345678-1234-5678-abcd-12345678abcd")
-        self.assertEqual(
-            envelope.name, "Microsoft.ApplicationInsights.RemoteDependency"
-        )
-        self.assertEqual(
-            envelope.tags["ai.operation.parentId"], "a6f5d48acb4d31da"
-        )
-        self.assertEqual(
-            envelope.tags["ai.operation.id"],
-            "1bbd944a73a05d89eab5d3740a213ee7",
-        )
-        self.assertEqual(envelope.time, "2019-12-04T21:18:36.027613Z")
-        self.assertEqual(envelope.data.baseData.name, "GET//wiki/Rabbit")
-        self.assertEqual(
-            envelope.data.baseData.data,
-            "https://www.wikipedia.org/wiki/Rabbit",
-        )
-        self.assertEqual(envelope.data.baseData.target, "www.wikipedia.org")
-        self.assertEqual(envelope.data.baseData.id, "a6f5d48acb4d31d9")
-        self.assertEqual(envelope.data.baseData.resultCode, "200")
-        self.assertEqual(envelope.data.baseData.duration, "0.00:00:01.001")
-        self.assertEqual(envelope.data.baseData.type, "HTTP")
-        self.assertEqual(envelope.data.baseType, "RemoteDependencyData")
->>>>>>> 6e9e954c
 
         # SpanKind.CLIENT unknown type
         span = Span(
@@ -147,18 +100,13 @@
             resource=None,
             attributes={},
             events=None,
-<<<<<<< HEAD
-            links=[],
-=======
-            links=None,
->>>>>>> 6e9e954c
+            links=[],
             kind=SpanKind.CLIENT,
         )
         span.status = StatusCanonicalCode.OK
         span.start_time = start_time
         span.end_time = end_time
         envelope = exporter.span_to_envelope(span)
-<<<<<<< HEAD
         self.assertEqual(envelope.ikey, "12345678-1234-5678-abcd-12345678abcd")
         self.assertEqual(
             envelope.name, "Microsoft.ApplicationInsights.RemoteDependency"
@@ -173,25 +121,6 @@
         self.assertEqual(envelope.data.base_data.duration, "0.00:00:01.001")
         self.assertEqual(envelope.data.base_data.type, None)
         self.assertEqual(envelope.data.base_type, "RemoteDependencyData")
-=======
-        self.assertEqual(envelope.iKey, "12345678-1234-5678-abcd-12345678abcd")
-        self.assertEqual(
-            envelope.name, "Microsoft.ApplicationInsights.RemoteDependency"
-        )
-        self.assertEqual(
-            envelope.tags["ai.operation.parentId"], "a6f5d48acb4d31da"
-        )
-        self.assertEqual(
-            envelope.tags["ai.operation.id"],
-            "1bbd944a73a05d89eab5d3740a213ee7",
-        )
-        self.assertEqual(envelope.time, "2019-12-04T21:18:36.027613Z")
-        self.assertEqual(envelope.data.baseData.name, "test")
-        self.assertEqual(envelope.data.baseData.id, "a6f5d48acb4d31d9")
-        self.assertEqual(envelope.data.baseData.duration, "0.00:00:01.001")
-        self.assertEqual(envelope.data.baseData.type, None)
-        self.assertEqual(envelope.data.baseType, "RemoteDependencyData")
->>>>>>> 6e9e954c
 
         # SpanKind.CLIENT missing method
         span = Span(
@@ -210,18 +139,13 @@
                 "http.status_code": 200,
             },
             events=None,
-<<<<<<< HEAD
-            links=[],
-=======
-            links=None,
->>>>>>> 6e9e954c
+            links=[],
             kind=SpanKind.CLIENT,
         )
         span.status = StatusCanonicalCode.OK
         span.start_time = start_time
         span.end_time = end_time
         envelope = exporter.span_to_envelope(span)
-<<<<<<< HEAD
         self.assertEqual(envelope.ikey, "12345678-1234-5678-abcd-12345678abcd")
         self.assertEqual(
             envelope.name, "Microsoft.ApplicationInsights.RemoteDependency"
@@ -241,31 +165,6 @@
         self.assertEqual(envelope.data.base_data.duration, "0.00:00:01.001")
         self.assertEqual(envelope.data.base_data.type, "HTTP")
         self.assertEqual(envelope.data.base_type, "RemoteDependencyData")
-=======
-        self.assertEqual(envelope.iKey, "12345678-1234-5678-abcd-12345678abcd")
-        self.assertEqual(
-            envelope.name, "Microsoft.ApplicationInsights.RemoteDependency"
-        )
-        self.assertEqual(
-            envelope.tags["ai.operation.parentId"], "a6f5d48acb4d31da"
-        )
-        self.assertEqual(
-            envelope.tags["ai.operation.id"],
-            "1bbd944a73a05d89eab5d3740a213ee7",
-        )
-        self.assertEqual(envelope.time, "2019-12-04T21:18:36.027613Z")
-        self.assertEqual(envelope.data.baseData.name, "test")
-        self.assertEqual(
-            envelope.data.baseData.data,
-            "https://www.wikipedia.org/wiki/Rabbit",
-        )
-        self.assertEqual(envelope.data.baseData.target, "www.wikipedia.org")
-        self.assertEqual(envelope.data.baseData.id, "a6f5d48acb4d31d9")
-        self.assertEqual(envelope.data.baseData.resultCode, "200")
-        self.assertEqual(envelope.data.baseData.duration, "0.00:00:01.001")
-        self.assertEqual(envelope.data.baseData.type, "HTTP")
-        self.assertEqual(envelope.data.baseType, "RemoteDependencyData")
->>>>>>> 6e9e954c
 
         # SpanKind.SERVER HTTP - 200 request
         span = Span(
@@ -287,18 +186,13 @@
                 "http.status_code": 200,
             },
             events=None,
-<<<<<<< HEAD
-            links=[],
-=======
-            links=None,
->>>>>>> 6e9e954c
-            kind=SpanKind.SERVER,
-        )
-        span.status = StatusCanonicalCode.OK
-        span.start_time = start_time
-        span.end_time = end_time
-        envelope = exporter.span_to_envelope(span)
-<<<<<<< HEAD
+            links=[],
+            kind=SpanKind.SERVER,
+        )
+        span.status = StatusCanonicalCode.OK
+        span.start_time = start_time
+        span.end_time = end_time
+        envelope = exporter.span_to_envelope(span)
         self.assertEqual(envelope.ikey, "12345678-1234-5678-abcd-12345678abcd")
         self.assertEqual(envelope.name, "Microsoft.ApplicationInsights.Request")
         self.assertEqual(envelope.tags["ai.operation.parentId"], "a6f5d48acb4d31da")
@@ -316,32 +210,6 @@
             envelope.data.base_data.url, "https://www.wikipedia.org/wiki/Rabbit"
         )
         self.assertEqual(envelope.data.base_type, "RequestData")
-=======
-        self.assertEqual(envelope.iKey, "12345678-1234-5678-abcd-12345678abcd")
-        self.assertEqual(
-            envelope.name, "Microsoft.ApplicationInsights.Request"
-        )
-        self.assertEqual(
-            envelope.tags["ai.operation.parentId"], "a6f5d48acb4d31da"
-        )
-        self.assertEqual(
-            envelope.tags["ai.operation.id"],
-            "1bbd944a73a05d89eab5d3740a213ee7",
-        )
-        self.assertEqual(
-            envelope.tags["ai.operation.name"], "GET /wiki/Rabbit"
-        )
-        self.assertEqual(envelope.time, "2019-12-04T21:18:36.027613Z")
-        self.assertEqual(envelope.data.baseData.id, "a6f5d48acb4d31d9")
-        self.assertEqual(envelope.data.baseData.duration, "0.00:00:01.001")
-        self.assertEqual(envelope.data.baseData.responseCode, "200")
-        self.assertEqual(envelope.data.baseData.name, "GET /wiki/Rabbit")
-        self.assertEqual(envelope.data.baseData.success, True)
-        self.assertEqual(
-            envelope.data.baseData.url, "https://www.wikipedia.org/wiki/Rabbit"
-        )
-        self.assertEqual(envelope.data.baseType, "RequestData")
->>>>>>> 6e9e954c
 
         # SpanKind.SERVER HTTP - Failed request
         span = Span(
@@ -363,18 +231,13 @@
                 "http.status_code": 400,
             },
             events=None,
-<<<<<<< HEAD
-            links=[],
-=======
-            links=None,
->>>>>>> 6e9e954c
-            kind=SpanKind.SERVER,
-        )
-        span.status = StatusCanonicalCode.OK
-        span.start_time = start_time
-        span.end_time = end_time
-        envelope = exporter.span_to_envelope(span)
-<<<<<<< HEAD
+            links=[],
+            kind=SpanKind.SERVER,
+        )
+        span.status = StatusCanonicalCode.OK
+        span.start_time = start_time
+        span.end_time = end_time
+        envelope = exporter.span_to_envelope(span)
         self.assertEqual(envelope.ikey, "12345678-1234-5678-abcd-12345678abcd")
         self.assertEqual(envelope.name, "Microsoft.ApplicationInsights.Request")
         self.assertEqual(envelope.tags["ai.operation.parentId"], "a6f5d48acb4d31da")
@@ -392,32 +255,6 @@
             envelope.data.base_data.url, "https://www.wikipedia.org/wiki/Rabbit"
         )
         self.assertEqual(envelope.data.base_type, "RequestData")
-=======
-        self.assertEqual(envelope.iKey, "12345678-1234-5678-abcd-12345678abcd")
-        self.assertEqual(
-            envelope.name, "Microsoft.ApplicationInsights.Request"
-        )
-        self.assertEqual(
-            envelope.tags["ai.operation.parentId"], "a6f5d48acb4d31da"
-        )
-        self.assertEqual(
-            envelope.tags["ai.operation.id"],
-            "1bbd944a73a05d89eab5d3740a213ee7",
-        )
-        self.assertEqual(
-            envelope.tags["ai.operation.name"], "GET /wiki/Rabbit"
-        )
-        self.assertEqual(envelope.time, "2019-12-04T21:18:36.027613Z")
-        self.assertEqual(envelope.data.baseData.id, "a6f5d48acb4d31d9")
-        self.assertEqual(envelope.data.baseData.duration, "0.00:00:01.001")
-        self.assertEqual(envelope.data.baseData.responseCode, "400")
-        self.assertEqual(envelope.data.baseData.name, "GET /wiki/Rabbit")
-        self.assertEqual(envelope.data.baseData.success, False)
-        self.assertEqual(
-            envelope.data.baseData.url, "https://www.wikipedia.org/wiki/Rabbit"
-        )
-        self.assertEqual(envelope.data.baseType, "RequestData")
->>>>>>> 6e9e954c
 
         # SpanKind.SERVER unknown type
         span = Span(
@@ -439,18 +276,13 @@
                 "http.status_code": 400,
             },
             events=None,
-<<<<<<< HEAD
-            links=[],
-=======
-            links=None,
->>>>>>> 6e9e954c
-            kind=SpanKind.SERVER,
-        )
-        span.status = StatusCanonicalCode.OK
-        span.start_time = start_time
-        span.end_time = end_time
-        envelope = exporter.span_to_envelope(span)
-<<<<<<< HEAD
+            links=[],
+            kind=SpanKind.SERVER,
+        )
+        span.status = StatusCanonicalCode.OK
+        span.start_time = start_time
+        span.end_time = end_time
+        envelope = exporter.span_to_envelope(span)
         self.assertEqual(envelope.ikey, "12345678-1234-5678-abcd-12345678abcd")
         self.assertEqual(envelope.name, "Microsoft.ApplicationInsights.Request")
         self.assertEqual(envelope.tags["ai.operation.parentId"], "a6f5d48acb4d31da")
@@ -461,23 +293,6 @@
         self.assertEqual(envelope.data.base_data.id, "a6f5d48acb4d31d9")
         self.assertEqual(envelope.data.base_data.duration, "0.00:00:01.001")
         self.assertEqual(envelope.data.base_type, "RequestData")
-=======
-        self.assertEqual(envelope.iKey, "12345678-1234-5678-abcd-12345678abcd")
-        self.assertEqual(
-            envelope.name, "Microsoft.ApplicationInsights.Request"
-        )
-        self.assertEqual(
-            envelope.tags["ai.operation.parentId"], "a6f5d48acb4d31da"
-        )
-        self.assertEqual(
-            envelope.tags["ai.operation.id"],
-            "1bbd944a73a05d89eab5d3740a213ee7",
-        )
-        self.assertEqual(envelope.time, "2019-12-04T21:18:36.027613Z")
-        self.assertEqual(envelope.data.baseData.id, "a6f5d48acb4d31d9")
-        self.assertEqual(envelope.data.baseData.duration, "0.00:00:01.001")
-        self.assertEqual(envelope.data.baseType, "RequestData")
->>>>>>> 6e9e954c
 
         # SpanKind.INTERNAL
         span = Span(
@@ -492,18 +307,13 @@
             resource=None,
             attributes={"key1": "value1"},
             events=None,
-<<<<<<< HEAD
-            links=[],
-=======
-            links=None,
->>>>>>> 6e9e954c
+            links=[],
             kind=SpanKind.INTERNAL,
         )
         span.status = StatusCanonicalCode.OK
         span.start_time = start_time
         span.end_time = end_time
         envelope = exporter.span_to_envelope(span)
-<<<<<<< HEAD
         self.assertEqual(envelope.ikey, "12345678-1234-5678-abcd-12345678abcd")
         self.assertEqual(
             envelope.name, "Microsoft.ApplicationInsights.RemoteDependency"
@@ -518,26 +328,6 @@
         self.assertEqual(envelope.data.base_data.id, "a6f5d48acb4d31d9")
         self.assertEqual(envelope.data.base_data.type, "InProc")
         self.assertEqual(envelope.data.base_type, "RemoteDependencyData")
-=======
-        self.assertEqual(envelope.iKey, "12345678-1234-5678-abcd-12345678abcd")
-        self.assertEqual(
-            envelope.name, "Microsoft.ApplicationInsights.RemoteDependency"
-        )
-        self.assertRaises(
-            KeyError, lambda: envelope.tags["ai.operation.parentId"]
-        )
-        self.assertEqual(
-            envelope.tags["ai.operation.id"],
-            "1bbd944a73a05d89eab5d3740a213ee7",
-        )
-        self.assertEqual(envelope.time, "2019-12-04T21:18:36.027613Z")
-        self.assertEqual(envelope.data.baseData.name, "test")
-        self.assertEqual(envelope.data.baseData.duration, "0.00:00:01.001")
-        self.assertEqual(envelope.data.baseData.id, "a6f5d48acb4d31d9")
-        self.assertEqual(envelope.data.baseData.type, "InProc")
-        self.assertEqual(envelope.data.baseData.success, True)
-        self.assertEqual(envelope.data.baseType, "RemoteDependencyData")
->>>>>>> 6e9e954c
 
         # Attributes
         span = Span(
@@ -558,28 +348,16 @@
                 "test": "asd",
             },
             events=None,
-<<<<<<< HEAD
-            links=[],
-=======
-            links=None,
->>>>>>> 6e9e954c
+            links=[],
             kind=SpanKind.CLIENT,
         )
         span.status = StatusCanonicalCode.OK
         span.start_time = start_time
         span.end_time = end_time
         envelope = exporter.span_to_envelope(span)
-<<<<<<< HEAD
         self.assertEqual(len(envelope.data.base_data.properties), 2)
         self.assertEqual(envelope.data.base_data.properties["component"], "http")
         self.assertEqual(envelope.data.base_data.properties["test"], "asd")
-=======
-        self.assertEqual(len(envelope.data.baseData.properties), 2)
-        self.assertEqual(
-            envelope.data.baseData.properties["component"], "http"
-        )
-        self.assertEqual(envelope.data.baseData.properties["test"], "asd")
->>>>>>> 6e9e954c
 
         # Links
         links = []
@@ -615,20 +393,11 @@
         span.start_time = start_time
         span.end_time = end_time
         envelope = exporter.span_to_envelope(span)
-<<<<<<< HEAD
         self.assertEqual(len(envelope.data.base_data.properties), 2)
-        links_json = (
-            '[{"operation_Id": '
-            + '"1bbd944a73a05d89eab5d3740a213ee8", "id": "a6f5d48acb4d31da"}]'
-        )
-        self.assertEqual(envelope.data.base_data.properties["_MS.links"], links_json)
-=======
-        self.assertEqual(len(envelope.data.baseData.properties), 2)
-        json_dict = json.loads(envelope.data.baseData.properties["_MS.links"])[
+        json_dict = json.loads(envelope.data.base_data.properties["_MS.links"])[
             0
         ]
         self.assertEqual(json_dict["id"], "a6f5d48acb4d31da")
->>>>>>> 6e9e954c
 
         # Status
         span = Span(
@@ -648,24 +417,15 @@
                 "http.status_code": 500,
             },
             events=None,
-<<<<<<< HEAD
-            links=[],
-=======
-            links=None,
->>>>>>> 6e9e954c
-            kind=SpanKind.SERVER,
-        )
-        span.status = StatusCanonicalCode.OK
-        span.start_time = start_time
-        span.end_time = end_time
-        envelope = exporter.span_to_envelope(span)
-<<<<<<< HEAD
+            links=[],
+            kind=SpanKind.SERVER,
+        )
+        span.status = StatusCanonicalCode.OK
+        span.start_time = start_time
+        span.end_time = end_time
+        envelope = exporter.span_to_envelope(span)
         self.assertEqual(envelope.data.base_data.response_code, "500")
         self.assertFalse(envelope.data.base_data.success)
-=======
-        self.assertEqual(envelope.data.baseData.responseCode, "500")
-        self.assertFalse(envelope.data.baseData.success)
->>>>>>> 6e9e954c
 
         span = Span(
             name="test",
@@ -684,82 +444,60 @@
                 "http.status_code": 500,
             },
             events=None,
-<<<<<<< HEAD
-            links=[],
-=======
-            links=None,
->>>>>>> 6e9e954c
+            links=[],
             kind=SpanKind.CLIENT,
         )
         span.status = StatusCanonicalCode.OK
         span.start_time = start_time
         span.end_time = end_time
         envelope = exporter.span_to_envelope(span)
-<<<<<<< HEAD
         self.assertEqual(envelope.data.base_data.result_code, "500")
         self.assertFalse(envelope.data.base_data.success)
-=======
-        self.assertEqual(envelope.data.baseData.resultCode, "500")
-        self.assertFalse(envelope.data.baseData.success)
->>>>>>> 6e9e954c
-
-        span = Span(
-            name="test",
-            context=SpanContext(
-                trace_id=36873507687745823477771305566750195431,
-                span_id=12030755672171557337,
-            ),
-            parent=parent_span,
-            sampler=None,
-            trace_config=None,
-            resource=None,
-            attributes={
-                "component": "http",
-                "http.method": "GET",
-                "http.url": "https://www.wikipedia.org/wiki/Rabbit",
-            },
-            events=None,
-<<<<<<< HEAD
-            links=[],
-=======
-            links=None,
->>>>>>> 6e9e954c
-            kind=SpanKind.SERVER,
-        )
-        span.status = StatusCanonicalCode.OK
-        span.start_time = start_time
-        span.end_time = end_time
-        span.status = StatusCanonicalCode.OK
-        envelope = exporter.span_to_envelope(span)
-<<<<<<< HEAD
+
+        span = Span(
+            name="test",
+            context=SpanContext(
+                trace_id=36873507687745823477771305566750195431,
+                span_id=12030755672171557337,
+            ),
+            parent=parent_span,
+            sampler=None,
+            trace_config=None,
+            resource=None,
+            attributes={
+                "component": "http",
+                "http.method": "GET",
+                "http.url": "https://www.wikipedia.org/wiki/Rabbit",
+            },
+            events=None,
+            links=[],
+            kind=SpanKind.SERVER,
+        )
+        span.status = StatusCanonicalCode.OK
+        span.start_time = start_time
+        span.end_time = end_time
+        span.status = StatusCanonicalCode.OK
+        envelope = exporter.span_to_envelope(span)
         self.assertEqual(envelope.data.base_data.response_code, "0")
         self.assertTrue(envelope.data.base_data.success)
-=======
-        self.assertEqual(envelope.data.baseData.responseCode, "0")
-        self.assertTrue(envelope.data.baseData.success)
->>>>>>> 6e9e954c
-
-        span = Span(
-            name="test",
-            context=SpanContext(
-                trace_id=36873507687745823477771305566750195431,
-                span_id=12030755672171557337,
-            ),
-            parent=parent_span,
-            sampler=None,
-            trace_config=None,
-            resource=None,
-            attributes={
-                "component": "http",
-                "http.method": "GET",
-                "http.url": "https://www.wikipedia.org/wiki/Rabbit",
-            },
-            events=None,
-<<<<<<< HEAD
-            links=[],
-=======
-            links=None,
->>>>>>> 6e9e954c
+
+        span = Span(
+            name="test",
+            context=SpanContext(
+                trace_id=36873507687745823477771305566750195431,
+                span_id=12030755672171557337,
+            ),
+            parent=parent_span,
+            sampler=None,
+            trace_config=None,
+            resource=None,
+            attributes={
+                "component": "http",
+                "http.method": "GET",
+                "http.url": "https://www.wikipedia.org/wiki/Rabbit",
+            },
+            events=None,
+            links=[],
             kind=SpanKind.CLIENT,
         )
         span.status = StatusCanonicalCode.OK
@@ -767,82 +505,60 @@
         span.end_time = end_time
         span.status = StatusCanonicalCode.OK
         envelope = exporter.span_to_envelope(span)
-<<<<<<< HEAD
         self.assertEqual(envelope.data.base_data.result_code, "0")
         self.assertTrue(envelope.data.base_data.success)
-=======
-        self.assertEqual(envelope.data.baseData.resultCode, "0")
-        self.assertTrue(envelope.data.baseData.success)
->>>>>>> 6e9e954c
-
-        span = Span(
-            name="test",
-            context=SpanContext(
-                trace_id=36873507687745823477771305566750195431,
-                span_id=12030755672171557337,
-            ),
-            parent=parent_span,
-            sampler=None,
-            trace_config=None,
-            resource=None,
-            attributes={
-                "component": "http",
-                "http.method": "GET",
-                "http.url": "https://www.wikipedia.org/wiki/Rabbit",
-            },
-            events=None,
-<<<<<<< HEAD
-            links=[],
-=======
-            links=None,
->>>>>>> 6e9e954c
+
+        span = Span(
+            name="test",
+            context=SpanContext(
+                trace_id=36873507687745823477771305566750195431,
+                span_id=12030755672171557337,
+            ),
+            parent=parent_span,
+            sampler=None,
+            trace_config=None,
+            resource=None,
+            attributes={
+                "component": "http",
+                "http.method": "GET",
+                "http.url": "https://www.wikipedia.org/wiki/Rabbit",
+            },
+            events=None,
+            links=[],
             kind=SpanKind.SERVER,
         )
         span.start_time = start_time
         span.end_time = end_time
         span.status = StatusCanonicalCode.UNKNOWN
         envelope = exporter.span_to_envelope(span)
-<<<<<<< HEAD
         self.assertEqual(envelope.data.base_data.response_code, "2")
         self.assertFalse(envelope.data.base_data.success)
-=======
-        self.assertEqual(envelope.data.baseData.responseCode, "2")
-        self.assertFalse(envelope.data.baseData.success)
->>>>>>> 6e9e954c
-
-        span = Span(
-            name="test",
-            context=SpanContext(
-                trace_id=36873507687745823477771305566750195431,
-                span_id=12030755672171557337,
-            ),
-            parent=parent_span,
-            sampler=None,
-            trace_config=None,
-            resource=None,
-            attributes={
-                "component": "http",
-                "http.method": "GET",
-                "http.url": "https://www.wikipedia.org/wiki/Rabbit",
-            },
-            events=None,
-<<<<<<< HEAD
-            links=[],
-=======
-            links=None,
->>>>>>> 6e9e954c
+
+        span = Span(
+            name="test",
+            context=SpanContext(
+                trace_id=36873507687745823477771305566750195431,
+                span_id=12030755672171557337,
+            ),
+            parent=parent_span,
+            sampler=None,
+            trace_config=None,
+            resource=None,
+            attributes={
+                "component": "http",
+                "http.method": "GET",
+                "http.url": "https://www.wikipedia.org/wiki/Rabbit",
+            },
+            events=None,
+            links=[],
             kind=SpanKind.CLIENT,
         )
         span.start_time = start_time
         span.end_time = end_time
         span.status = StatusCanonicalCode.UNKNOWN
         envelope = exporter.span_to_envelope(span)
-<<<<<<< HEAD
         self.assertEqual(envelope.data.base_data.result_code, "2")
         self.assertFalse(envelope.data.base_data.success)
-=======
-        self.assertEqual(envelope.data.baseData.resultCode, "2")
-        self.assertFalse(envelope.data.baseData.success)
 
         # Server route attribute
         span = Span(
@@ -864,19 +580,19 @@
                 "http.status_code": 400,
             },
             events=None,
-            links=None,
-            kind=SpanKind.SERVER,
-        )
-        span.start_time = start_time
-        span.end_time = end_time
-        span.status = StatusCanonicalCode.OK
-        envelope = exporter.span_to_envelope(span)
-        self.assertEqual(
-            envelope.data.baseData.properties["request.name"],
+            links=[],
+            kind=SpanKind.SERVER,
+        )
+        span.start_time = start_time
+        span.end_time = end_time
+        span.status = StatusCanonicalCode.OK
+        envelope = exporter.span_to_envelope(span)
+        self.assertEqual(
+            envelope.data.base_data.properties["request.name"],
             "GET /wiki/Rabbit",
         )
         self.assertEqual(
-            envelope.data.baseData.properties["request.url"],
+            envelope.data.base_data.properties["request.url"],
             "https://www.wikipedia.org/wiki/Rabbit",
         )
 
@@ -898,14 +614,14 @@
                 "http.status_code": 400,
             },
             events=None,
-            links=None,
-            kind=SpanKind.SERVER,
-        )
-        span.start_time = start_time
-        span.end_time = end_time
-        span.status = StatusCanonicalCode.OK
-        envelope = exporter.span_to_envelope(span)
-        self.assertIsNone(envelope.data.baseData.name)
+            links=[],
+            kind=SpanKind.SERVER,
+        )
+        span.start_time = start_time
+        span.end_time = end_time
+        span.status = StatusCanonicalCode.OK
+        envelope = exporter.span_to_envelope(span)
+        self.assertIsNone(envelope.data.base_data.name)
 
         # Server route attribute missing
         span = Span(
@@ -926,20 +642,20 @@
                 "http.status_code": 400,
             },
             events=None,
-            links=None,
-            kind=SpanKind.SERVER,
-        )
-        span.start_time = start_time
-        span.end_time = end_time
-        span.status = StatusCanonicalCode.OK
-        envelope = exporter.span_to_envelope(span)
-        self.assertEqual(envelope.data.baseData.name, "GET")
-        self.assertEqual(
-            envelope.data.baseData.properties["request.name"],
+            links=[],
+            kind=SpanKind.SERVER,
+        )
+        span.start_time = start_time
+        span.end_time = end_time
+        span.status = StatusCanonicalCode.OK
+        envelope = exporter.span_to_envelope(span)
+        self.assertEqual(envelope.data.base_data.name, "GET")
+        self.assertEqual(
+            envelope.data.base_data.properties["request.name"],
             "GET /wiki/Rabbitz",
         )
         self.assertEqual(
-            envelope.data.baseData.properties["request.url"],
+            envelope.data.base_data.properties["request.url"],
             "https://www.wikipedia.org/wiki/Rabbit",
         )
 
@@ -961,7 +677,7 @@
                 "http.status_code": 400,
             },
             events=None,
-            links=None,
+            links=[],
             kind=SpanKind.SERVER,
         )
         span.start_time = start_time
@@ -969,10 +685,10 @@
         span.status = StatusCanonicalCode.OK
         envelope = exporter.span_to_envelope(span)
         self.assertIsNone(
-            envelope.data.baseData.properties.get("request.name")
-        )
-        self.assertEqual(
-            envelope.data.baseData.properties["request.url"],
+            envelope.data.base_data.properties.get("request.name")
+        )
+        self.assertEqual(
+            envelope.data.base_data.properties["request.url"],
             "https://www.wikipedia.org/wiki/Rabbit",
         )
 
@@ -995,13 +711,12 @@
                 "http.status_code": 400,
             },
             events=None,
-            links=None,
-            kind=SpanKind.SERVER,
-        )
-        span.start_time = start_time
-        span.end_time = end_time
-        span.status = StatusCanonicalCode.OK
-        envelope = exporter.span_to_envelope(span)
-        self.assertIsNone(envelope.data.baseData.url)
-        self.assertIsNone(envelope.data.baseData.properties.get("request.url"))
->>>>>>> 6e9e954c
+            links=[],
+            kind=SpanKind.SERVER,
+        )
+        span.start_time = start_time
+        span.end_time = end_time
+        span.status = StatusCanonicalCode.OK
+        envelope = exporter.span_to_envelope(span)
+        self.assertIsNone(envelope.data.base_data.url)
+        self.assertIsNone(envelope.data.base_data.properties.get("request.url"))