--- conflicted
+++ resolved
@@ -2,8 +2,6 @@
 
 ## Unreleased
 
-<<<<<<< HEAD
-=======
 ## 0.6b.0
 Released 2021-01-28
 
@@ -12,7 +10,6 @@
 - Implement standard metrics for http dependency telemetry
   ([#125](https://github.com/microsoft/opentelemetry-azure-monitor-python/pull/125))
 
->>>>>>> 6af33e9d
 ## 0.5b.0
 Released 2020-09-24
 
