--- conflicted
+++ resolved
@@ -5,13 +5,8 @@
 import platform
 import sys
 
-<<<<<<< HEAD
-=======
-# pylint: disable=import-error
+
 from opentelemetry.sdk.version import __version__ as opentelemetry_version
-
-from azure_monitor.protocol import BaseObject
->>>>>>> 6e9e954c
 from azure_monitor.version import __version__ as ext_version
 
 azure_monitor_context = {
