--- conflicted
+++ resolved
@@ -17,38 +17,19 @@
 logger = logging.getLogger(__name__)
 
 
-<<<<<<< HEAD
-class AzureMonitorSpanExporter(SpanExporter):
-    def __init__(self, options: "utils.Options"):
-        self.options = options
-=======
 class AzureMonitorSpanExporter(BaseExporter, SpanExporter):
     def __init__(self, **options):
         super(AzureMonitorSpanExporter, self).__init__(**options)
->>>>>>> e8b1aaa6
         if not self.options.instrumentation_key:
             raise ValueError("The instrumentation_key is not provided.")
 
     def export(self, spans):
-<<<<<<< HEAD
-        envelopes = self.spans_to_envelopes(spans)
+        envelopes = map(self.span_to_envelope, spans)
+        envelopes_to_export = map(
+            lambda x: x.to_dict(),
+            tuple(self.apply_telemetry_processors(envelopes)),
+        )
 
-        try:
-            response = requests.post(
-                url=self.options.endpoint,
-                data=json.dumps(envelopes),
-                headers={
-                    "Accept": "application/json",
-                    "Content-Type": "application/json; charset=utf-8",
-                },
-                timeout=self.options.timeout,
-            )
-        except requests.RequestException as ex:
-            logger.warning("Transient client side error %s.", ex)
-            return SpanExportResult.FAILED_RETRYABLE
-=======
-        envelopes = map(self.span_to_envelope, spans)
-        envelopes_to_export = tuple(self.apply_telemetry_processors(envelopes))
         if envelopes_to_export:
             try:
                 response = requests.post(
@@ -63,7 +44,6 @@
             except requests.RequestException as ex:
                 logger.warning("Transient client side error %s.", ex)
                 return SpanExportResult.FAILED_RETRYABLE
->>>>>>> e8b1aaa6
 
             text = "N/A"
             data = None  # noqa pylint: disable=unused-variable
@@ -95,13 +75,6 @@
         # No spans to export
         return SpanExportResult.SUCCESS
 
-    def spans_to_envelopes(self, spans):
-        envelopes = []
-        for span in spans:
-            envelopes.append(self.span_to_envelope(span).to_dict())
-
-        return envelopes
-
     def span_to_envelope(self, span):  # noqa pylint: disable=too-many-branches
         # pylint: disable=too-many-statements
         envelope = protocol.Envelope(
@@ -124,12 +97,8 @@
             data = protocol.Request(
                 id="{:016x}".format(span.context.span_id),
                 duration=utils.ns_to_duration(span.end_time - span.start_time),
-<<<<<<< HEAD
-                response_code=str(span.status.value),
-=======
-                responseCode=str(span.status.canonical_code),
->>>>>>> e8b1aaa6
-                success=False,  # Modify based off attributes or Status
+                response_code=str(span.status.canonical_code.value),
+                success=span.status.canonical_code == StatusCanonicalCode.OK,  # Modify based off attributes or Status
                 properties={},
             )
             envelope.data = protocol.Data(
@@ -158,17 +127,10 @@
             envelope.name = "Microsoft.ApplicationInsights.RemoteDependency"
             data = protocol.RemoteDependency(
                 name=span.name,
-<<<<<<< HEAD
-                id="{:016x}".format(
-                    span.context.span_id
-                ),
-                result_code=str(span.status.value),
-=======
                 id="{:016x}".format(span.context.span_id),
-                resultCode=str(span.status.canonical_code),
->>>>>>> e8b1aaa6
+                result_code=str(span.status.canonical_code.value),
                 duration=utils.ns_to_duration(span.end_time - span.start_time),
-                success=False,  # Modify based off attributes or Status
+                success=span.status.canonical_code == StatusCanonicalCode.OK,  # Modify based off attributes or Status
                 properties={},
             )
             envelope.data = protocol.Data(
